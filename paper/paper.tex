\documentclass[modern]{aastex61}
\usepackage{graphicx}
\usepackage{xcolor}
\usepackage[sort&compress]{natbib}
\usepackage[hang,flushmargin]{footmisc}

\newcommand{\unit}[1]{\mathrm{#1}}
\newcommand{\km}{\unit{km}}
\newcommand{\m}{\unit{m}}
\newcommand{\s}{\unit{s}}
\newcommand{\kms}{\km\,\s^{-1}}
\newcommand{\ms}{\m\,\s^{-1}}
\newcommand\todo[1]{\textcolor{red}{#1}}  % gotta have \usepackage{xcolor} in main doc or this won't work
\newcommand{\acronym}[1]{{\small{#1}}}
\newcommand{\project}[1]{\textsl{#1}}
\newcommand{\HARPS}{\project{\acronym{HARPS}}}
\newcommand{\RV}{\acronym{RV}}
\newcommand{\CRLB}{\acronym{CRLB}}

\begin{document}
\graphicspath{ {figures/} }
\DeclareGraphicsExtensions{.pdf,.eps,.png}

\title{Achieving maximum possible precision on stellar radial-velocity measurements in multi-epoch spectroscopy}

\author{Megan Bedell}
\affil{Center for Computational Astrophysics, Flatiron Institute, 162 Fifth Ave, New York, NY 10010, USA}
\affiliation{University of Chicago, NEED DETAILS HERE}

\author[0000-0003-2866-9403]{David W. Hogg}
\affil{Center for Cosmology and Particle Physics, Department of Physics, New York University, 726 Broadway, New York, NY 10003, USA}
\affil{Center for Data Science, New York University, 60 Fifth Ave, New York, NY 10011, USA}
\affil{Max-Planck-Institut f\"ur Astronomie, K\"onigstuhl 17, D-69117 Heidelberg}

\begin{abstract}
% context
Extremely precise stellar radial velocity (\RV) measurements are a foundational tool in the field of exoplanets, with hundreds of planets discovered by the Doppler method to date and about a dozen high-resolution spectrographs around the world dedicated to the search.
Despite the importance of these observations, the detailed computation methods used to extract $\ms$-level \RV s from stellar spectra remain largely unstandardized and unpublished.
% aims
In this work, we look at sensible approaches to extracting \RV s from a data set of  one-dimensional, calibrated, extracted spectra and compare their efficiencies by testing on a segment of realistic model spectrum, with the goal of identifying methods that have the possibility of saturating the information-theoretic Cram\'er--Rao bound (\CRLB) on measurement precision.
% methods
We consider cross-correlations (and, equivalently, maximum-likelihood optimizations) of the data with generalized (weighted) binary masks, synthetic spectra (from, say, stellar models), and data-driven templates constructed from the data themselves.
We also consider the possibility that there are low-amplitude, unknown telluric absorptions (micro-tellurics) affecting the spectrum, and continuum-normalization problems, and measure improvements that flow from modeling those also in a data-driven way.
% results
We find that of all methods, only cross-correlation with an iteratively built data-driven template comes close to saturating the \CRLB.
We find that if there are micro-tellurics, they can be captured by a data-driven model.
We predict that simultaneously fitting data-driven models of the stellar spectrum and telluric contributions at all observational epochs will improve the \RV\ precision of \HARPS\ to substantially better than $1\,\ms$.
\end{abstract}

\section{Introduction}

Accurate spectroscopic measurements of radial velocities (\RV s) have long been a critical tool across many subfields of astronomy, from galactic dynamics to cosmic expansion. In recent decades, however, a new focus has emerged on \textit{extremely precise} \RV\ measurements of stars as a means of detecting exoplanets. For this application, measuring the absolute velocity of the star is much less important than resolving its changes through time. With sub-$\ms$-level precision required for the detection of Earth-like planets, vast amounts of effort have been poured into the engineering challenges of constructing a sufficiently stable spectrograph (or, failing that, being able to track the drift of a spectrograph over time) \todo{(cite some review papers)}. At the same time, great strides have been made towards disentangling true Doppler shifts from imitative signals like the spectral signatures of stellar pulsations and magnetic activity features \todo{(cite some review papers)}.  In this work, we investigate another fundamentally important but less commonly discussed aspect of the quest for maximum-precision \RV s: the method of analysis used to extract the \RV\ from a stellar spectrum.

While the general idea of measuring a Doppler shift by the relative motions of stellar absorption lines is fairly straightforward, there are considerable subtleties to implementing this, from the choice of template 

We begin in Section \ref{s:methods} with a summary of the practices used by current \RV\ pipelines, including cross-correlation and template fitting. We then implement these techniques to extract \RV s from a 5-\r{A} section of simulated spectrum and compare their performance in Section \ref{s:fakedata}. 

[summary of the ways people derive precise \RV s from spectra; citations to binary mask papers, papers that compare template matching to binary masks]

\section{Overview of Methods}
\label{s:methods}

cross-correlation vs. max likelihood

for either of these, you could use:
\begin{itemize}
\item ``binary'' mask
\item synthetic spectrum (or template observation?)
\item data-driven template spectrum
\end{itemize}

information theory based discussion of these: compute the CRLB for velocity. Mention how uncertainties are typically computed (Butler 1996 and Bouchy 2001 formulae).

\begin{figure}
\centering
% \includegraphics[width=\columnwidth]{binarymask}
\caption{Illustration of a weighted binary mask (blue windows) plotted over a small segment of the solar spectrum (black). The vertical length of each mask window corresponds to the weight given to the line when performing a cross-correlation between mask and spectrum.}
\label{fig:binarymask}
\end{figure}


\section{Testing with Toy-Model Spectra}

<<<<<<< HEAD
The basic model that we use to generate fake spectra is extremely simple, assuming a perfectly normalized continuum; isolated, perfectly Gaussian spectral lines; and white noise only. We simulated a 5-$\AA$ region with random noise corresponding to an SNR of 100, a typical value for a single RV spectrum. Lines were inserted as Gaussians with arbitrarily-prescribed centers and depths. Every line was convolved with the same line spread function, which was taken to be a Gaussian with $\sigma$ = 0.05 $\AA$.

We repeated this synthesis to make a set of 512 spectra, each with a random RV between -30 \kms and 30 \kms (the approximate amplitude of the yearly RV shifts induced by barycentric motion). The RVs can be applied as a straightforward Doppler shift on the central wavelength of each line. \todo{(add equation?)} At this point, we are able to run a cross-correlation or a maximum-likelihood analysis on the set of spectra and examine the deviations in the recovered RVs from the input RVs.
=======
The basic model that we use to generate fake spectra is extremely simple, assuming a perfectly normalized continuum; isolated, perfectly Gaussian spectral lines; and white noise only. We simulated a 5-$\AA$ region with random noise corresponding to an SNR of 100, a typical value for a single \RV\ spectrum. Lines were inserted as Gaussians with arbitrarily-prescribed centers and depths (or equivalent widths). Every line was convolved with the same line spread function, which was taken to be a Gaussian with $\sigma$ = 0.05 $\AA$. %The number of lines used varies in the results discussed below.

We repeated this synthesis to make a set of 512 spectra, each with a random \RV\ between $-30$ and $30\,\kms$ (the approximate amplitude of the yearly \RV\ shifts induced by barycentric motion). The \RV s can be applied as a straightforward Doppler shift in the centers of each line. \todo{(add equation?)} At this point, we are able to run a cross-correlation or a maximum-likelihood analysis on the set of spectra and examine the deviations in the recovered \RV s from the input \RV s.
>>>>>>> e347d6d0

\todo{remember to discuss quadratic max procedure.. probably in previous section?}

\subsection{Single-Line Results}

We began with the simplest test case possible: a single, strong absorption feature.

What is the CRLB?

Discuss scaling of the CRLB with line FWHM, constrast/depth, etc. According to Lovis \& Fischer (2010) and Figueira (2017), $\sigma_{RV}$ should go as $\frac{\sqrt{FWHM}}{SNR \times C}$, where $C$ is the line contrast, or the depth of the line as a fraction of the continuum level \todo{(check on this definition of contrast)}. Do we see this?

\subsection{Multi-Line Results}

Our next test involved a more realistic test spectrum. We measured the centers and depths of \todo{N} lines in the Solar spectrum between {x - y} $\AA$ and used these measurements to generate a synthetic spectrum that closely resembles a typical observation of a Sun-like star.

What is the CRLB for this case? Binary mask cross-correlation is very far from saturating it. Cross-correlation or max-likelihood fitting with a perfect spectral template works much better. Talk a little bit about why.

\section{Dependence of RV Precision on Template Choice}

how well does the mask/template approximate the real data? try fudging the relative line depths and locations in both the binary mask and the template.

is this where we bring in the data-driven template and demonstrate how well it performs?

\section{Correlated Noise Sources and Their Consequences}

additional noise considerations:
\begin{itemize}
\item (micro-) telluric features
\item subtle continuum trends
\item cosmic rays?
\end{itemize}

\section{Application to Real Spectra}

how do our results compare to the reality of the situation? (will this tell us anything other than ``real spectra are more complicated and our template is silly''?)

%\section{Discussion}

\section{Conclusions}

\acknowledgements
MPIA hospitality

\bibliographystyle{apj}
\bibliography{}%general,myref,inprep}

\end{document}<|MERGE_RESOLUTION|>--- conflicted
+++ resolved
@@ -81,15 +81,10 @@
 
 \section{Testing with Toy-Model Spectra}
 
-<<<<<<< HEAD
-The basic model that we use to generate fake spectra is extremely simple, assuming a perfectly normalized continuum; isolated, perfectly Gaussian spectral lines; and white noise only. We simulated a 5-$\AA$ region with random noise corresponding to an SNR of 100, a typical value for a single RV spectrum. Lines were inserted as Gaussians with arbitrarily-prescribed centers and depths. Every line was convolved with the same line spread function, which was taken to be a Gaussian with $\sigma$ = 0.05 $\AA$.
 
-We repeated this synthesis to make a set of 512 spectra, each with a random RV between -30 \kms and 30 \kms (the approximate amplitude of the yearly RV shifts induced by barycentric motion). The RVs can be applied as a straightforward Doppler shift on the central wavelength of each line. \todo{(add equation?)} At this point, we are able to run a cross-correlation or a maximum-likelihood analysis on the set of spectra and examine the deviations in the recovered RVs from the input RVs.
-=======
 The basic model that we use to generate fake spectra is extremely simple, assuming a perfectly normalized continuum; isolated, perfectly Gaussian spectral lines; and white noise only. We simulated a 5-$\AA$ region with random noise corresponding to an SNR of 100, a typical value for a single \RV\ spectrum. Lines were inserted as Gaussians with arbitrarily-prescribed centers and depths (or equivalent widths). Every line was convolved with the same line spread function, which was taken to be a Gaussian with $\sigma$ = 0.05 $\AA$. %The number of lines used varies in the results discussed below.
 
 We repeated this synthesis to make a set of 512 spectra, each with a random \RV\ between $-30$ and $30\,\kms$ (the approximate amplitude of the yearly \RV\ shifts induced by barycentric motion). The \RV s can be applied as a straightforward Doppler shift in the centers of each line. \todo{(add equation?)} At this point, we are able to run a cross-correlation or a maximum-likelihood analysis on the set of spectra and examine the deviations in the recovered \RV s from the input \RV s.
->>>>>>> e347d6d0
 
 \todo{remember to discuss quadratic max procedure.. probably in previous section?}
 
