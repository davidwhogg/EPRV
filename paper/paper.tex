\documentclass[modern]{aastex61}
\usepackage{graphicx}
\usepackage{xcolor}
\usepackage[sort&compress]{natbib}
\usepackage[hang,flushmargin]{footmisc}

% units macros
\newcommand{\unit}[1]{\mathrm{#1}}
\newcommand{\km}{\unit{km}}
\newcommand{\m}{\unit{m}}
\newcommand{\s}{\unit{s}}
\newcommand{\kms}{\km\,\s^{-1}}
\newcommand{\ms}{\m\,\s^{-1}}

% math macros
\newcommand{\dd}{\mathrm{d}}
\newcommand{\T}{^{\mathsf{T}}}

% text macros
\newcommand{\todo}[1]{\textcolor{red}{#1}}  % gotta have \usepackage{xcolor} in main doc or this won't work
\newcommand{\acronym}[1]{{\small{#1}}}
\newcommand{\project}[1]{\textsl{#1}}
\newcommand{\HARPS}{\project{\acronym{HARPS}}}
\newcommand{\RV}{\acronym{RV}}
\newcommand{\CRLB}{\acronym{CRLB}}
\newcommand{\EPRV}{\acronym{EPRV}}

\setlength{\parindent}{1.4em} % trust in Hogg
\shorttitle{achieving maximum radial-velocity precision}
\shortauthors{bedell and hogg}

\begin{document}\sloppy\sloppypar\raggedbottom\frenchspacing % trust in Hogg
\graphicspath{ {figures/} }
\DeclareGraphicsExtensions{.pdf,.eps,.png}

\title{Achieving maximum possible precision on stellar radial-velocity measurements in multi-epoch spectroscopy}

\author[0000-0001-9907-7742]{Megan Bedell}
\affil{Center for Computational Astrophysics, Flatiron Institute, 162 Fifth Ave, New York, NY 10010, USA}
\affiliation{Department of Astronomy \& Astrophysics, University of Chicago, 5640 S. Ellis Ave, Chicago, IL 60637, USA}

\author[0000-0003-2866-9403]{David W. Hogg}
\affil{Center for Cosmology and Particle Physics, Department of Physics, New York University, 726 Broadway, New York, NY 10003, USA}
\affil{Center for Data Science, New York University, 60 Fifth Ave, New York, NY 10011, USA}
\affil{Max-Planck-Institut f\"ur Astronomie, K\"onigstuhl 17, D-69117 Heidelberg}

\begin{abstract}\noindent
% context
Extremely precise stellar radial velocity (\RV) measurements are a foundational tool in the field of exoplanets, with hundreds of planets discovered by the Doppler method to date and about a dozen high-resolution spectrographs around the world dedicated to the search.
Despite the importance of these observations, the detailed computational methods used to extract $\ms$-level \RV s from stellar spectra remain largely unstandardized and unpublished.
% aims
In this work, we look at sensible approaches to extracting \RV s from a data set of extracted spectra and compare their efficiencies by testing on a segment of realistic model spectrum, with the goal of identifying methods that have the possibility of saturating the information-theoretic Cram\'er--Rao bound (\CRLB) on measurement precision.
% methods
We consider cross-correlations (and, equivalently, maximum-likelihood optimizations) of the data with generalized (weighted) binary masks, synthetic spectra (from, say, stellar models), and data-driven templates constructed from the data themselves.
We also consider the possibility that there are low-amplitude, unknown telluric absorptions (micro-tellurics) affecting the spectrum, and continuum-normalization problems, and measure improvements that flow from modeling those also in a data-driven way.
% results
We find that of all methods, only cross-correlation with an iteratively built data-driven template comes close to saturating the \CRLB.
We find that if there are micro-tellurics, they can be captured by a data-driven model.
We predict that simultaneously fitting data-driven models of the stellar spectrum and telluric contributions at all observational epochs will improve the \RV\ precision of \HARPS\ to substantially better than $1\,\ms$.
\end{abstract}

\keywords{
atmospheric effects
---
binaries: spectroscopic
---
methods: data analysis
---
methods: statistical
---
techniques: radial velocities
---
planets and satellites: detection
}

\section{Introduction}

<<<<<<< HEAD
Accurate spectroscopic measurements of radial velocities (\RV s) have long been a critical tool across many subfields of astronomy, from galactic dynamics to cosmic expansion. 
In recent decades, however, a new focus has emerged on \textit{extremely precise} \RV\ measurements of stars as a means of detecting exoplanets. 
For this application, measuring the absolute velocity of the star is much less important than resolving its changes through time. 
With sub-$\ms$-level precision required for the detection of Earth-like planets, vast amounts of effort have been poured into the engineering challenges of constructing a sufficiently stable spectrograph (or, failing that, being able to track the drift of a spectrograph over time) \todo{(cite some review papers)}. 
At the same time, great strides have been made towards disentangling true Doppler shifts from imitative signals like the spectral signatures of stellar pulsations and magnetic activity features \todo{(cite some review papers)}.  
In this work, we investigate another fundamentally important but less commonly discussed aspect of the quest for maximum-precision \RV s: the method of analysis used to extract the \RV\ from a stellar spectrum.
=======
Accurate spectroscopic measurements of radial velocities (\RV s) have long been a critical tool across many subfields of astronomy, from Galactic dynamics to large-scale structure and cosmic expansion.
Fundamentally, accuracy of radial-velocity mesurement is limited by the quality of spectral models of stars, or templates.
In recent decades, however, a new focus has emerged on \emph{extremely precise} but purely \emph{relative} \RV\ measurements of stars as a means of detecting exoplanets and other kinds of companions.
For this application, measuring the absolute velocity of the star is much less important than resolving changes through time.
With sub-$\ms$-level precision required for the detection of Earth-like planets, vast amounts of effort have been poured into the engineering challenges of constructing a sufficiently stable spectrograph (or, failing that, being able to track the drift of a spectrograph over time) \todo{(cite some review papers)}. At the same time, great strides have been made towards disentangling true Doppler shifts from imitative signals like the spectral signatures of stellar pulsations and magnetic activity features \todo{(cite some review papers)}.  In this work, we investigate another fundamentally important but less commonly discussed aspect of the quest for maximum-precision \RV s: the method of analysis used to estimate the \RV\ given an extracted stellar spectrum.
>>>>>>> c6737dba

While the general idea of measuring a Doppler shift by the relative motions of stellar absorption lines is fairly straightforward, there are considerable subtleties to implementing this, from the choice of reference spectrum or template to the treatment of telluric absorption features. Ultra-stabilized spectrographs like HARPS \todo{(define \& cite)} predominantly utilize a cross-correlation method with a custom-built list of spectral lines (see e.g. Queloz1995, Baranne1996). 
A lesser-used alternative is cross-correlation or maximum-likelihood fitting using a template spectrum generated from the data (Buchhave, Anglada-Escude). 
This often involves masking or downweighting of the most telluric-contaminated spectral regions.

On the other hand, gas-cell-calibrated spectrographs like HIRES and [whatever the McDonald one is] commonly adopt a more comprehensive forward-modeling approach. 
In this framework, the instrumental line spread function, the stellar RV, and other parameters are optimized by modeling each observation as a combination of shifted and instrument-convolved template spectra for the star and gas cell. [say a bit more]

Our primary aim in this work is to establish a common frame of reference for these methods based on their relative ability to extract maximum-precision RVs and their robustness in the face of various expected structured noise sources.

It is important to state at the outset the assumptions under which are operating for these experiments. 
We assume that our data set consists of multiple observations of the same star with good coverage throughout the observing season, so that we have seen the star many times spanning the range of telluric-to-star relative RV shifts. 
This means we are not considering the case of a real-time data reduction pipeline. 
We also assume a HARPS-like setup, i.e. no absorption cell, but the points we make can be easily generalized to the gas-cell case. 
We return to this point in the discussion \todo{(do this)}.

We additionally assume that the data are extremely well wavelength-calibrated. 
In other work, we will discuss this, but our current belief is that current RV spectrographs are supremely well wavelength-calibrated.

[any other assumptions?]

We begin in Section \ref{s:info} with a derivation of the information-theory-based limit on the RV information content of a spectrum. 
In Section \ref{s:methods}, we summarize common RV extraction practices used by current \RV\ pipelines, including cross-correlation and template fitting. 
We then implement these techniques to extract \RV s using 5-\r{A} section of simulated and real spectra, as described in Section \ref{s:data}. 
We compare the relative performances of the methods in Section \ref{s:experiments} and conclude with some recommendations for future RV pipelines in Section \ref{s:summary}. 



\section{Information Theory}
\label{s:info}

Given finite, noisy data, there is a limit coming from information
theory on how well any parameter of interest can be measured.
This limit is
sometimes known as the Cram\'er--Rao Lower Bound (\CRLB; \todo{cite CR and wikipedia}).
In its simplest form, it constrains the variance of any unbiased
frequentist estimator.
Estimators can only beat this bound by taking on bias.

This bound is strong, but it cannot be calculated \emph{objectively};
any description of the information in a data set requires
subjective decisions (that is, debatable decisions), which are inputs
to a model for the generation of the data.
In particular, information-theory bounds require a model for the
probability of the data given the parameter of interest; that is, they
require a likelihood function.
As an aside: Bayesians need a likelihood function for inference, and
frequentists need a likelihood function for analyzing their estimators.
The likelihood function is therefore central to all statistical methods,
and the core component of any data analysis.

In particular, the \CRLB\ is related to the Fisher Information that is
frequently used in cosmological experiment forecasts (\todo{CITE
  SHIT}).
It is that the \emph{inverse variance} $\sigma_v^{-2}$ of any velocity
estimator (that is, the information in the velocity estimator) must be smaller than the
second derivative of the \emph{negative} log likelihood function:
\begin{equation}
\frac{1}{\sigma_v^2} \leq E\left[\frac{\dd^2}{\dd v^2}(-\ln L)\right] \quad,
\end{equation}
where $L$ is the likelihood, or the probability of the data given the velocity,
and the expectation $E[\cdot]$ is taken over all possible data (that is, it is an
expectation under the likelihood).
If there are many other nuisance parameters, a Bayesian can marginalize them
out to make $L$ the marginalized likelihood for the velocity, or a frequentist
can include them in the estimation and compute an inverse covariance matrix $C^{-1}$
for the full parameter vector, which will have the bound
\begin{equation}
v^T\cdot C^{-1}\cdot v \leq v^T\cdot Q\cdot v
\end{equation}
\begin{equation}
Q_{ij} \equiv E\left[\frac{\dd^2}{\dd\theta_i\,\dd\theta_j}(-\ln L)\right] \quad,
\end{equation}
where $Q$ is the information tensor, $i,j$ are indices into that
tensor, corresponding parameters are $\theta_i, \theta_j$, and $v$ is
any arbitrary vector.  That is, the bound is not just on every
parameter, but really on on any combination of parameters.

In the case of \EPRV, this says that any computation of the limits
on estimating stellar velocities (or stellar velocity changes)
requires a likelihood function.
This, in turn, requires making assumptions about the stellar spectrum (the
latent, unobserved, \emph{true} spectrum that could only be observed
with arbitrarily good data) and the noise processes that distort the
spectrum in any finite, noisy observation.
These noise processes ought (in principle) to include any beliefs about
unsubtracted telluric absorptions or emissions, and time variability
of the star itself, not to mention photon and spectrograph read and
extraction noise.
However---and in keeping with the literature---we can make maximal or
best-case assumptions, and ask what we would get for \EPRV\ precision
in that best case.
Then we can ask (with fake data) how much different choices about our
data analysis, and different adversarial injections of noise,
tellurics, spectrograph issues, and other wrongness can prevent us
from achieving the best-case bounds.

The most optimistic assumptions we can possibly make are the following.
\begin{itemize}
\item The spectrograph is perfectly calibrated in a wavelength sense.
\item The spectrograph is consistently and repeatably calibrated in a
  flux sense. That is, the spectrum does not need to be perfectly
  continuum-normalized or perfectly flux-normalized, but it is
  calibrated near-perfectly \emph{consistently} across epochs (exposures).
\item There are no residual telluric absorptions nor any residual sky
  emission in the spectra. That is, the sky is near-perfectly calibrated
  and removed.
\item There is no time dependence (no epoch-to-epoch variations) in the
  stellar spectrum.
\item The \emph{true} spectrum (that is, the latent spectrum that
  would be observed if the data were far, far better) of the star is
  known at better accuracy and precision than the main noise sources.
\item All noise sources contributing to the spectral data---which
  include at a minimum photon noise, read noise, residual telluric
  issues, residual wavelength-calibration issues, and residual stellar
  spectral variability---are, when summed together, indistinguishable
  from being zero-mean, Gaussian, and additive.
\item The complete variance tensor of the total noise on the spectrum is known, and
  known correctly. That is, the variance of the noise at every pixel
  is known, as is the covariance between nearby pixels, and in the
  same \emph{true} sense that the true spectrum of the star is known.
\end{itemize}
It is worthy of note that every formula (that we know) in the
literature for maximum \RV\ precision (\todo{cite Butler, Bouchy,
  Figueira, Lovis}) makes these same assumptions, plus additional \emph{even
more restrictive assumptions}.
Under these disturbingly unrealistic assumptions, the \CRLB\ becomes
\begin{equation}\label{eq:crlb}
\frac{1}{\sigma_v^2} \leq \left[\frac{\dd f}{\dd v}\right]\T\cdot C^{-1}\cdot\left[\frac{\dd f}{\dd v}\right]
\end{equation}
where the derivatives are of the true spectrum with respect to
velocity (which can be thought of as the derivative of a Doppler
operator with respect to velocity acting on the true spectrum), the
derivatives are column vectors, and $C^{-1}$ is the inverse of the covariance matrix
describing the true variance and covariances of the noise process.

Formulae (bounds) related to (\ref{eq:crlb}) have appeared previously
in the literature, although in somewhat more complicated forms.
Butler (\todo{cite}) shows a similar expression, but makes the additional
assumption that every pixel is independent; that is, that there is no
covariance between nearby pixels from, say, extraction or continuum normalization.
Bouchy (\todo{cite}) shows an expression that assumes that the pixels
are independent and that the noise is dominated by a combination of photon
and read noise. 
That work also replaces the model spectrum with a set of optimal
weights for cross-correlation, which amounts to very much the same thing.
Figueira (\todo{cite}) and \todo{others (cite)} show a per-line
bound, based on assumptions similar to those of Bouchy but with the additional assumption that
each line is well approximated by a Gaussian (squared exponential) in shape.
These literature bounds are all extremely similar; nothing here is controversial.

Now that we have established the bound, how can we saturate it? That is,
how can we make measurements (estimators)  with variances that come close to the \CRLB?
The short answer is that reliable bound-saturating estimators are maximum-likelihood estimators.
The long answer is long, but part of it is that the bound can only be saturated if the
assumptions are correct, and note that the assumptions include that we know the
\emph{true} spectrum of the star, among many other things.
That is, if we can take data that come close to meeting the assumptions, and
if we can find a spectral model that comes close to the true spectrum of the star,
then in principle we can estimate radial velocities with a precision close to the \CRLB.

Given that computational stellar spectral models have physical issues, the best way
to get an accurate estimate of the true spectrum of the star is going to be data-driven.
In what follows, we are going to show that---for a typical \HARPS-like observing program---%
it is possible to build a data-driven model of the stellar spectrum that is good enough
to nearly-saturate the \CRLB.
That is, with a data-driven model of the true stellar spectrum, model inaccuracy will
not dominate the \RV\ noise budget.
We will additionally bring evidence that telluric features can be a significant problem,
but that they also can plausibly be mitigated with a data-driven model.

One final comment:
We are forced to perform these experiments primarily with artificial data.
The reason is: In order to assess the performance with respect to latent, unobservable \emph{truth},
we require knowledge of that latent, unobservable truth.
When we make artificial data, we play the r\^ole of God.
We will also show tests on two real stars, one hosting a companion and
one (apparently) companion-free (at least at our precision), but these
tests will necessarily only be confirmatory of the more stringent results
from artificial data.

\section{Overview of Methods}
\label{s:methods}

cross-correlation and max likelihood are the same: here's why. We are going to consider cross-correlation for simplicity in this paper.

for either of these, you could use:
\begin{itemize}
\item ``binary'' mask: reasons you might want to use this (automatically ignores tellurics, trivially computes average line profile), pipelines that use this \& how (quote HARPS papers)
\item synthetic spectrum (i.e. a slightly wrong model prediction, since the stellar model will never be a perfect reproduction of the star in question): sub-tweet: some surveys cross-correlate with a single (same) template for every single star, which is extremely wrong. you can be more right by using a spectral-type-specific template.
\item data-driven template spectrum: some surveys (HIRES) use a single observation as a template. combining information from many visits is better because the combined SNR is amazing.
\end{itemize}


discuss quadratic max procedure to get a fine-grained maximum from a coarse-grained cross-correlation grid


\begin{figure}
\centering
% \includegraphics[width=\columnwidth]{binarymask}
\caption{Illustration of a weighted binary mask (blue windows) plotted over a small segment of the solar spectrum (black). The vertical length of each mask window corresponds to the weight given to the line when performing a cross-correlation between mask and spectrum.}
\label{fig:binarymask}
\end{figure}

\section{Data}
\label{s:data}

Most of what we do in this paper uses artificial data because we need access to the truth in order to compute the theoretical information content of the data. As a final test, we do use real data as a demonstration that the methods presented here are useful when applied to real data and the assumptions made in our artificial data generation are realistic.

\subsection{Artificial Data}

The basic model that we use to generate fake spectra is extremely simple, assuming a perfectly normalized continuum; isolated, perfectly Gaussian spectral lines; and white noise only. We simulated a 5-$\AA$ region with random noise corresponding to an SNR of 100, a typical value for a single \RV\ spectrum. Lines were inserted as Gaussians with arbitrarily-prescribed centers and depths (or equivalent widths). Every line was convolved with the same line spread function, which was taken to be a Gaussian with $\sigma$ = 0.05 $\AA$. %The number of lines used varies in the results discussed below.

We repeated this synthesis to make a set of \todo{64} spectra, each with a random \RV\ between $-30$ and $30\,\kms$ (the approximate amplitude of the yearly \RV\ shifts induced by barycentric motion). The \RV s can be applied as a straightforward Doppler shift in the centers of each line. \todo{(add equation?)} At this point, we are able to run a cross-correlation or a maximum-likelihood analysis on the set of spectra and examine the deviations in the recovered \RV s from the input \RV s.

discuss single-line and multi-line cases

FIGURE showing multi-line artificial data

\subsection{HARPS Data}

munging notes

FIGURE showing analogous section of real data

\section{Experiments}
\label{s:experiments}

\subsection{Single-Line}

We began with the simplest test case possible: a single, strong absorption feature.

What is the CRLB?

Discuss scaling of the CRLB with line FWHM, constrast/depth, etc. According to Lovis \& Fischer (2010) and Figueira (2017), $\sigma_{RV}$ should go as $\frac{\sqrt{FWHM}}{SNR \times C}$, where $C$ is the line contrast, or the depth of the line as a fraction of the continuum level \todo{(check on this definition of contrast)}. Do we see this?

\subsection{Binary Mask}

Our next test involved a more realistic test spectrum. We measured the centers and depths of \todo{N} lines in the Solar spectrum between {x - y} $\AA$ and used these measurements to generate a synthetic spectrum that closely resembles a typical observation of a Sun-like star.

What is the CRLB for this case? Binary mask cross-correlation is very far from saturating it. Cross-correlation or max-likelihood fitting with a perfect spectral template works much better. Talk a little bit about why.

\subsection{Rigid Template}

how well does the mask/template approximate the real data? try fudging the relative line depths and locations in both the binary mask and the template. do a correct template and an incorrect template.

even a tiny wrongness to the template is visible in the RV variance.

\subsection{Data-Driven Template}

how do we construct the template? show that it comes close to saturating the CRLB.

comment: there are far better ways to derive the data-driven template. we leave this to future work.

\subsection{Realistic Sources of Structured Noise}

additional noise considerations:
\begin{itemize}
\item (micro-) telluric features: tellurics that you can't identify are important
\item subtle continuum trends: not that big a deal
\item cosmic rays?: we might skip this and add to discussion
\item additive signals?: for example sky emission, lunar and other reflected solar; we might skip this and just add to discussion
\end{itemize}

\subsection{HARPS Data}

all the data-driven code works on real data. we get a better RMS on the star from the data-driven template than from the binary mask. based on this, we believe that the HARPS pipeline doesn't strictly use a binary mask.

\section{Summary \& Discussion}
\label{s:summary}

paragraph for each major result from the abstract

wrongness of our assumptions - how does this affect our conclusions?

limitations of our ``additional noise'' ideas and what we have considered.

Hogg: insert some grand final statement.

\acknowledgements
MPIA hospitality, Montet, Foreman-Mackey, Bean, Stuermer, Rix, HARPS team, ESO, Stars group meeting, Brewer

\bibliographystyle{apj}
\bibliography{}%general,myref,inprep}

\end{document}<|MERGE_RESOLUTION|>--- conflicted
+++ resolved
@@ -75,20 +75,12 @@
 
 \section{Introduction}
 
-<<<<<<< HEAD
-Accurate spectroscopic measurements of radial velocities (\RV s) have long been a critical tool across many subfields of astronomy, from galactic dynamics to cosmic expansion. 
-In recent decades, however, a new focus has emerged on \textit{extremely precise} \RV\ measurements of stars as a means of detecting exoplanets. 
-For this application, measuring the absolute velocity of the star is much less important than resolving its changes through time. 
-With sub-$\ms$-level precision required for the detection of Earth-like planets, vast amounts of effort have been poured into the engineering challenges of constructing a sufficiently stable spectrograph (or, failing that, being able to track the drift of a spectrograph over time) \todo{(cite some review papers)}. 
-At the same time, great strides have been made towards disentangling true Doppler shifts from imitative signals like the spectral signatures of stellar pulsations and magnetic activity features \todo{(cite some review papers)}.  
-In this work, we investigate another fundamentally important but less commonly discussed aspect of the quest for maximum-precision \RV s: the method of analysis used to extract the \RV\ from a stellar spectrum.
-=======
+
 Accurate spectroscopic measurements of radial velocities (\RV s) have long been a critical tool across many subfields of astronomy, from Galactic dynamics to large-scale structure and cosmic expansion.
 Fundamentally, accuracy of radial-velocity mesurement is limited by the quality of spectral models of stars, or templates.
 In recent decades, however, a new focus has emerged on \emph{extremely precise} but purely \emph{relative} \RV\ measurements of stars as a means of detecting exoplanets and other kinds of companions.
 For this application, measuring the absolute velocity of the star is much less important than resolving changes through time.
 With sub-$\ms$-level precision required for the detection of Earth-like planets, vast amounts of effort have been poured into the engineering challenges of constructing a sufficiently stable spectrograph (or, failing that, being able to track the drift of a spectrograph over time) \todo{(cite some review papers)}. At the same time, great strides have been made towards disentangling true Doppler shifts from imitative signals like the spectral signatures of stellar pulsations and magnetic activity features \todo{(cite some review papers)}.  In this work, we investigate another fundamentally important but less commonly discussed aspect of the quest for maximum-precision \RV s: the method of analysis used to estimate the \RV\ given an extracted stellar spectrum.
->>>>>>> c6737dba
 
 While the general idea of measuring a Doppler shift by the relative motions of stellar absorption lines is fairly straightforward, there are considerable subtleties to implementing this, from the choice of reference spectrum or template to the treatment of telluric absorption features. Ultra-stabilized spectrographs like HARPS \todo{(define \& cite)} predominantly utilize a cross-correlation method with a custom-built list of spectral lines (see e.g. Queloz1995, Baranne1996). 
 A lesser-used alternative is cross-correlation or maximum-likelihood fitting using a template spectrum generated from the data (Buchhave, Anglada-Escude). 
